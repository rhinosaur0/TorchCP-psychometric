name: Python package

on:
  push:
    branches: [ master ]
  pull_request:
    branches: [ master ]

jobs:
  build:

    runs-on: ubuntu-latest
    strategy:
      fail-fast: false
      matrix:
        python-version: ["3.9"]

    steps:
    - uses: actions/checkout@v3
    - name: Set up Python ${{ matrix.python-version }}
      uses: actions/setup-python@v3
      with:
        python-version: ${{ matrix.python-version }}
    - name: Install dependencies
      run: |
        python -m pip install --upgrade pip
        python -m pip install flake8 pytest pytest-cov codecov
        python -m pip install torch
        python -m pip install torchvision
        python -m pip install scipy
<<<<<<< HEAD
        python -m pip install foolbox==1.3.2
=======
>>>>>>> efd9698b
    - name: Install package
      run: |
        python -m pip install -e .
    - name: Lint with flake8
      run: |
        flake8 . --exclude=build/*
    - name: Test with pytest
      run: |
        pytest
    - name: Upload coverage to Codecov
      uses: codecov/codecov-action@v1
      with:
        files: ./cov.xml<|MERGE_RESOLUTION|>--- conflicted
+++ resolved
@@ -13,7 +13,7 @@
     strategy:
       fail-fast: false
       matrix:
-        python-version: ["3.9"]
+        python-version: ["3.6", "3.7"]
 
     steps:
     - uses: actions/checkout@v3
@@ -28,10 +28,6 @@
         python -m pip install torch
         python -m pip install torchvision
         python -m pip install scipy
-<<<<<<< HEAD
-        python -m pip install foolbox==1.3.2
-=======
->>>>>>> efd9698b
     - name: Install package
       run: |
         python -m pip install -e .
