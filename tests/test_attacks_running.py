--- conflicted
+++ resolved
@@ -31,14 +31,10 @@
 from advertorch.attacks import LBFGSAttack
 from advertorch.attacks import JacobianSaliencyMapAttack
 from advertorch.attacks import SpatialTransformAttack
-<<<<<<< HEAD
 from advertorch.attacks import LinfSPSAAttack
-
-=======
 from advertorch.attacks import LinfFABAttack
 from advertorch.attacks import L2FABAttack
 from advertorch.attacks import L1FABAttack
->>>>>>> d3e3e555
 from advertorch.utils import CarliniWagnerLoss
 from advertorch.utils import torch_allclose
 
@@ -88,13 +84,10 @@
     DDNL2Attack: {"nb_iter": 5},
     SparseL1DescentAttack: {"rand_init": False, "nb_iter": 5},
     L1PGDAttack: {"rand_init": False, "nb_iter": 5},
-<<<<<<< HEAD
     LinfSPSAAttack: {"eps": 0.3, "max_batch_size": 63},
-=======
     LinfFABAttack: {"n_iter": 5},
     L2FABAttack: {"n_iter": 5},
     L1FABAttack: {"n_iter": 5},
->>>>>>> d3e3e555
 }
 
 
