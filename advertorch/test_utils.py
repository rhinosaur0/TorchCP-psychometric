# Copyright (c) 2018-present, Royal Bank of Canada and other authors.
# See the AUTHORS.txt file for a list of contributors.
# All rights reserved.
#
# This source code is licensed under the license found in the
# LICENSE file in the root directory of this source tree.
#

import torch
import torch.nn as nn
import torch.nn.functional as F

from advertorch.attacks import LocalSearchAttack
from advertorch.attacks import SinglePixelAttack
from advertorch.attacks import SpatialTransformAttack
from advertorch.attacks import JacobianSaliencyMapAttack
from advertorch.attacks import LBFGSAttack
from advertorch.attacks import CarliniWagnerL2Attack
from advertorch.attacks import DDNL2Attack
from advertorch.attacks import FastFeatureAttack
from advertorch.attacks import MomentumIterativeAttack
from advertorch.attacks import LinfPGDAttack
from advertorch.attacks import SparseL1DescentAttack
from advertorch.attacks import L1PGDAttack
from advertorch.attacks import L2BasicIterativeAttack
from advertorch.attacks import GradientAttack
from advertorch.attacks import LinfBasicIterativeAttack
from advertorch.attacks import GradientSignAttack
from advertorch.attacks import ElasticNetL1Attack
from advertorch.defenses import JPEGFilter
from advertorch.defenses import BitSqueezing
from advertorch.defenses import MedianSmoothing2D
from advertorch.defenses import AverageSmoothing2D
from advertorch.defenses import GaussianSmoothing2D
from advertorch.defenses import BinaryFilter


DIM_INPUT = 15
NUM_CLASS = 5
BATCH_SIZE = 16

IMAGE_SIZE = 16
COLOR_CHANNEL = 3


# ###########################################################
# model definitions for testing


class SimpleModel(nn.Module):
    def __init__(self, dim_input=DIM_INPUT, num_classes=NUM_CLASS):
        super(SimpleModel, self).__init__()
        self.fc1 = nn.Linear(dim_input, 10)
        self.fc2 = nn.Linear(10, num_classes)

    def forward(self, x):
        x = self.fc1(x)
        x = F.relu(x)
        x = self.fc2(x)
        return x


class SimpleImageModel(nn.Module):

    def __init__(self, num_classes=NUM_CLASS):
        super(SimpleImageModel, self).__init__()
        self.num_classes = NUM_CLASS
        self.conv1 = nn.Conv2d(
            COLOR_CHANNEL, 8, kernel_size=3, padding=1, stride=1)
        self.relu1 = nn.ReLU(inplace=True)
        self.maxpool1 = nn.MaxPool2d(4)
        self.linear1 = nn.Linear(4 * 4 * 8, self.num_classes)

    def forward(self, x):
        out = self.maxpool1(self.relu1(self.conv1(x)))
        out = out.view(out.size(0), -1)
        out = self.linear1(out)
        return out


class LeNet5(nn.Module):

    def __init__(self):
        super(LeNet5, self).__init__()
        self.conv1 = nn.Conv2d(1, 32, kernel_size=3, padding=1, stride=1)
        self.relu1 = nn.ReLU(inplace=True)
        self.maxpool1 = nn.MaxPool2d(2)
        self.conv2 = nn.Conv2d(32, 64, kernel_size=3, padding=1, stride=1)
        self.relu2 = nn.ReLU(inplace=True)
        self.maxpool2 = nn.MaxPool2d(2)
        self.linear1 = nn.Linear(7 * 7 * 64, 200)
        self.relu3 = nn.ReLU(inplace=True)
        self.linear2 = nn.Linear(200, 10)

    def forward(self, x):
        out = self.maxpool1(self.relu1(self.conv1(x)))
        out = self.maxpool2(self.relu2(self.conv2(out)))
        out = out.view(out.size(0), -1)
        out = self.relu3(self.linear1(out))
        out = self.linear2(out)
        return out


class MLP(nn.Module):
    # MLP-300-100

    def __init__(self):
        super(MLP, self).__init__()
        self.linear1 = nn.Linear(28 * 28, 300)
        self.relu1 = nn.ReLU(inplace=True)
        self.linear2 = nn.Linear(300, 100)
        self.relu2 = nn.ReLU(inplace=True)
        self.linear3 = nn.Linear(100, 10)

    def forward(self, x):
        out = x.view(x.size(0), -1)
        out = self.linear1(out)
        out = self.relu1(out)
        out = self.linear2(out)
        out = self.relu2(out)
        out = self.linear3(out)
        return out


# ###########################################################
# model and data generation functions for testing


def generate_random_toy_data(clip_min=0., clip_max=1.):
    data = torch.Tensor(BATCH_SIZE, DIM_INPUT).uniform_(clip_min, clip_max)
    label = torch.LongTensor(BATCH_SIZE).random_(NUM_CLASS)
    return data, label


def generate_random_image_toy_data(clip_min=0., clip_max=1.):
    data = torch.Tensor(BATCH_SIZE, 3, IMAGE_SIZE, IMAGE_SIZE).uniform_(
        clip_min, clip_max)
    label = torch.LongTensor(BATCH_SIZE).random_(NUM_CLASS)
    return data, label


def generate_data_model_on_vec():
    data, label = generate_random_toy_data()
    model = SimpleModel()
    model.eval()
    return data, label, model


def generate_data_model_on_img():
    data, label = generate_random_image_toy_data()
    model = SimpleImageModel()
    model.eval()
    return data, label, model


# ###########################################################
# construct data needed for testing
vecdata, veclabel, vecmodel = generate_data_model_on_vec()
imgdata, imglabel, imgmodel = generate_data_model_on_img()


# ###########################################################
# construct groups and configs needed for testing defenses


defense_kwargs = {
    BinaryFilter: {},
    BitSqueezing: {"bit_depth": 4},
    MedianSmoothing2D: {},
    GaussianSmoothing2D: {"sigma": 3, "channels": COLOR_CHANNEL},
    AverageSmoothing2D: {"kernel_size": 5, "channels": COLOR_CHANNEL},
    JPEGFilter: {},
}

defenses = defense_kwargs.keys()

# store one suitable data for test
defense_data = {
    BinaryFilter: vecdata,
    BitSqueezing: vecdata,
    MedianSmoothing2D: imgdata,
    GaussianSmoothing2D: imgdata,
    AverageSmoothing2D: imgdata,
    JPEGFilter: imgdata,
}

nograd_defenses = [
    BinaryFilter,
    BitSqueezing,
    JPEGFilter,
]

withgrad_defenses = [
    MedianSmoothing2D,
    GaussianSmoothing2D,
    AverageSmoothing2D,
]

image_only_defenses = [
    MedianSmoothing2D,
    GaussianSmoothing2D,
    AverageSmoothing2D,
    JPEGFilter,
]

# as opposed to image-only
general_input_defenses = [
    BitSqueezing,
    BinaryFilter,
]


# ###########################################################
# construct groups and configs needed for testing attacks


# as opposed to image-only
general_input_attacks = [
    GradientSignAttack,
    LinfBasicIterativeAttack,
    GradientAttack,
    L2BasicIterativeAttack,
    LinfPGDAttack,
    MomentumIterativeAttack,
    FastFeatureAttack,
    CarliniWagnerL2Attack,
    ElasticNetL1Attack,
    LBFGSAttack,
    JacobianSaliencyMapAttack,
    SinglePixelAttack,
<<<<<<< HEAD
    DDNL2Attack,
=======
    SparseL1DescentAttack,
    L1PGDAttack,
>>>>>>> cf7be8bb
]

image_only_attacks = [
    SpatialTransformAttack,
    LocalSearchAttack,
]

label_attacks = [
    GradientSignAttack,
    LinfBasicIterativeAttack,
    GradientAttack,
    L2BasicIterativeAttack,
    LinfPGDAttack,
    MomentumIterativeAttack,
    CarliniWagnerL2Attack,
    ElasticNetL1Attack,
    LBFGSAttack,
    JacobianSaliencyMapAttack,
    SpatialTransformAttack,
<<<<<<< HEAD
    DDNL2Attack
=======
    SparseL1DescentAttack,
    L1PGDAttack,
>>>>>>> cf7be8bb
]

feature_attacks = [
    FastFeatureAttack,
]

batch_consistent_attacks = [
    GradientSignAttack,
    LinfBasicIterativeAttack,
    GradientAttack,
    L2BasicIterativeAttack,
    LinfPGDAttack,
    MomentumIterativeAttack,
    FastFeatureAttack,
    JacobianSaliencyMapAttack,
<<<<<<< HEAD
    DDNL2Attack
=======
    SparseL1DescentAttack,
    L1PGDAttack,
>>>>>>> cf7be8bb
    # CarliniWagnerL2Attack,  # XXX: not exactly sure: test says no
    # LBFGSAttack,  # XXX: not exactly sure: test says no
    # SpatialTransformAttack,  # XXX: not exactly sure: test says no
]


targeted_only_attacks = [
    JacobianSaliencyMapAttack,
]


# ###########################################################
# helper functions


def merge2dicts(x, y):
    z = x.copy()
    z.update(y)
    return z<|MERGE_RESOLUTION|>--- conflicted
+++ resolved
@@ -228,12 +228,9 @@
     LBFGSAttack,
     JacobianSaliencyMapAttack,
     SinglePixelAttack,
-<<<<<<< HEAD
     DDNL2Attack,
-=======
     SparseL1DescentAttack,
     L1PGDAttack,
->>>>>>> cf7be8bb
 ]
 
 image_only_attacks = [
@@ -253,12 +250,9 @@
     LBFGSAttack,
     JacobianSaliencyMapAttack,
     SpatialTransformAttack,
-<<<<<<< HEAD
-    DDNL2Attack
-=======
+    DDNL2Attack,
     SparseL1DescentAttack,
     L1PGDAttack,
->>>>>>> cf7be8bb
 ]
 
 feature_attacks = [
@@ -274,12 +268,9 @@
     MomentumIterativeAttack,
     FastFeatureAttack,
     JacobianSaliencyMapAttack,
-<<<<<<< HEAD
-    DDNL2Attack
-=======
+    DDNL2Attack,
     SparseL1DescentAttack,
     L1PGDAttack,
->>>>>>> cf7be8bb
     # CarliniWagnerL2Attack,  # XXX: not exactly sure: test says no
     # LBFGSAttack,  # XXX: not exactly sure: test says no
     # SpatialTransformAttack,  # XXX: not exactly sure: test says no
