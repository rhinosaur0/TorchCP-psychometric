--- conflicted
+++ resolved
@@ -13,9 +13,6 @@
     """
     Method: Margin non-conformity score
     Paper: Bias reduction through conditional conformal prediction (Löfström et al., 2015)
-<<<<<<< HEAD
-    Link:https://dl.acm.org/doi/abs/10.3233/IDA-150786
-=======
     Link: https://dl.acm.org/doi/abs/10.3233/IDA-150786
 
     Args:
@@ -34,7 +31,6 @@
         >>> print(scores_single)
         >>> scores_all = margin._calculate_all_label(probs)
         >>> print(scores_all)
->>>>>>> fe07bc99
     """
 
     def __init__(self, score_type="softmax"):
