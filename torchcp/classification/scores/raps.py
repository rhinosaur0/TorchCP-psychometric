# Copyright (c) 2023-present, SUSTech-ML.
# All rights reserved.
#
# This source code is licensed under the license found in the
# LICENSE file in the root directory of this source tree.
#

# The reference repository is https://github.com/aangelopoulos/conformal_classification


import torch

from .aps import APS


class RAPS(APS):
    """
    Method: Regularized Adaptive Prediction Sets 
    Paper: Uncertainty Sets for Image Classifiers using Conformal Prediction (Angelopoulos et al., 2020)
    Link: https://arxiv.org/abs/2009.14193
    
    Args:
        penalty (float): The weight of regularization. When penalty = 0, RAPS=APS.
        kreg (int, optional): The rank of regularization which is an integer in [0, labels_num]. Default is 0.
        score_type (str, optional): The type of score to use. Default is "softmax".
        randomized (bool, optional): Whether to use randomized scores. Default is True.
        
    Examples::
        >>> raps = RAPS(penalty=0.1, kreg=1, score_type="softmax", randomized=True)
        >>> probs = torch.tensor([[0.1, 0.4, 0.5], [0.3, 0.3, 0.4]])
        >>> scores_all = raps._calculate_all_label(probs)
        >>> print(scores_all)
        >>> scores_single = raps._calculate_single_label(probs, torch.tensor([2, 1]))
        >>> print(scores_single)
        
    """

<<<<<<< HEAD
    def __init__(self, penalty, kreg=0, score_type="softmax", randomized=True):
        super().__init__(score_type, randomized)
        if penalty <= 0:
            raise ValueError("The parameter 'penalty' must be a positive value.")
        if kreg < 0:
            raise ValueError("The parameter 'kreg' must be a nonnegative value.")
        if type(kreg) != int:
            raise TypeError("The parameter 'kreg' must be a integer.")
        super(RAPS, self).__init__()
=======
    def __init__(self, score_type="softmax", randomized=True, penalty=0, kreg=0):
        
        super().__init__(score_type=score_type, randomized=randomized)
        if penalty < 0:
            raise ValueError("The parameter 'penalty' must be a nonnegative value.")

        if type(kreg) != int or kreg < 0:
            raise TypeError("The parameter 'kreg' must be a nonnegative integer.")
>>>>>>> fe07bc99
        self.__penalty = penalty
        self.__kreg = kreg

    def _calculate_all_label(self, probs):
        indices, ordered, cumsum = self._sort_sum(probs)
        if self.randomized:
            U = torch.rand(probs.shape, device=probs.device)
        else:
<<<<<<< HEAD
            U = torch.zeros_like(probs.shape)
=======
            U = torch.zeros_like(probs)
>>>>>>> fe07bc99
        reg = torch.maximum(self.__penalty * (torch.arange(1, probs.shape[-1] + 1, device=probs.device) - self.__kreg),
                            torch.tensor(0, device=probs.device))
        ordered_scores = cumsum - ordered * U + reg
        _, sorted_indices = torch.sort(indices, descending=False, dim=-1)
        scores = ordered_scores.gather(dim=-1, index=sorted_indices)
        return scores

    def _calculate_single_label(self, probs, label):
        
        indices, ordered, cumsum = self._sort_sum(probs)
        if self.randomized:
            U = torch.rand(indices.shape[0], device=probs.device)
        else:
            U = torch.zeros(indices.shape[0], device=probs.device)
        idx = torch.where(indices == label.view(-1, 1))
        reg = torch.maximum(self.__penalty * (idx[1] + 1 - self.__kreg), torch.tensor(0).to(probs.device))
        idx_minus_one = (idx[0], idx[1] - 1)
        scores = cumsum[idx_minus_one] - U * ordered[idx] + reg
<<<<<<< HEAD
        return scores
        # indices, ordered, cumsum = self._sort_sum(probs)
        # idx = torch.where(indices == label.view(-1, 1))
        # reg = torch.maximum(self.__penalty * (idx[1] + 1 - self.__kreg), torch.tensor(0).to(probs.device))
        # return super()._calculate_single_label(probs, label) + reg
=======
        return scores
>>>>>>> fe07bc99
<|MERGE_RESOLUTION|>--- conflicted
+++ resolved
@@ -35,17 +35,6 @@
         
     """
 
-<<<<<<< HEAD
-    def __init__(self, penalty, kreg=0, score_type="softmax", randomized=True):
-        super().__init__(score_type, randomized)
-        if penalty <= 0:
-            raise ValueError("The parameter 'penalty' must be a positive value.")
-        if kreg < 0:
-            raise ValueError("The parameter 'kreg' must be a nonnegative value.")
-        if type(kreg) != int:
-            raise TypeError("The parameter 'kreg' must be a integer.")
-        super(RAPS, self).__init__()
-=======
     def __init__(self, score_type="softmax", randomized=True, penalty=0, kreg=0):
         
         super().__init__(score_type=score_type, randomized=randomized)
@@ -54,7 +43,6 @@
 
         if type(kreg) != int or kreg < 0:
             raise TypeError("The parameter 'kreg' must be a nonnegative integer.")
->>>>>>> fe07bc99
         self.__penalty = penalty
         self.__kreg = kreg
 
@@ -63,11 +51,7 @@
         if self.randomized:
             U = torch.rand(probs.shape, device=probs.device)
         else:
-<<<<<<< HEAD
-            U = torch.zeros_like(probs.shape)
-=======
             U = torch.zeros_like(probs)
->>>>>>> fe07bc99
         reg = torch.maximum(self.__penalty * (torch.arange(1, probs.shape[-1] + 1, device=probs.device) - self.__kreg),
                             torch.tensor(0, device=probs.device))
         ordered_scores = cumsum - ordered * U + reg
@@ -86,12 +70,4 @@
         reg = torch.maximum(self.__penalty * (idx[1] + 1 - self.__kreg), torch.tensor(0).to(probs.device))
         idx_minus_one = (idx[0], idx[1] - 1)
         scores = cumsum[idx_minus_one] - U * ordered[idx] + reg
-<<<<<<< HEAD
-        return scores
-        # indices, ordered, cumsum = self._sort_sum(probs)
-        # idx = torch.where(indices == label.view(-1, 1))
-        # reg = torch.maximum(self.__penalty * (idx[1] + 1 - self.__kreg), torch.tensor(0).to(probs.device))
-        # return super()._calculate_single_label(probs, label) + reg
-=======
-        return scores
->>>>>>> fe07bc99
+        return scores