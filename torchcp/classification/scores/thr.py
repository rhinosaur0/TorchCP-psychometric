--- conflicted
+++ resolved
@@ -71,11 +71,6 @@
             return self._calculate_single_label(probs, label)
 
     def _calculate_single_label(self, probs, label):
-<<<<<<< HEAD
-        return 1 - probs[torch.arange(probs.shape[0], device=probs.device), label]
-
-    def _calculate_all_label(self, probs):
-=======
         """
         Calculate non-conformity score for a single label.
 
@@ -98,5 +93,4 @@
         Returns:
             torch.Tensor: The non-conformity scores.
         """
->>>>>>> fe07bc99
         return 1 - probs