--- conflicted
+++ resolved
@@ -172,12 +172,7 @@
             clustering_labels = labels[idx1]
             cal_scores = scores[~idx1]
             cal_labels = labels[~idx1]
-<<<<<<< HEAD
-        else:
-            raise Exception("Invalid split method. Options are 'proportional', 'doubledip', and 'random'")
-=======
-
->>>>>>> fe07bc99
+
         self.idx1 = idx1
         return clustering_scores, clustering_labels, cal_scores, cal_labels
 
