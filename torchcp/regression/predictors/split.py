--- conflicted
+++ resolved
@@ -5,11 +5,6 @@
 # LICENSE file in the root directory of this source tree.
 #
 
-<<<<<<< HEAD
-
-from tqdm import tqdm
-=======
->>>>>>> a56342ae
 import torch
 import torch.nn as nn
 import torch.optim as optim
@@ -19,14 +14,7 @@
 
 class SplitPredictor(BasePredictor):
     """
-<<<<<<< HEAD
-    Method: Split Conformal Prediction for Regression
-    Paper: Distribution-Free Predictive Inference For Regression (Lei et al., 2017)
-    Link: https://arxiv.org/abs/1604.04173
-    Github: https://github.com/ryantibs/conformal
-=======
     Split Conformal Prediction for Regression.
->>>>>>> a56342ae
     
     This predictor allows for the construction of a prediction band for the response 
     variable using any estimator of the regression function.
@@ -41,56 +29,6 @@
         Github: https://github.com/ryantibs/conformal
     """
 
-<<<<<<< HEAD
-    def __init__(self, model =None):
-        self._model = model
-        if self._model != None:
-            assert isinstance(model, nn.Module), "The model is not an instance of torch.nn.Module"
-            self._device = get_device(model)
-        else:
-            self._device = None
-        self._metric = Metrics()
-
-    def _train(self, model, epochs, train_dataloader, criterion, optimizer, verbose=True):
-        model.train()
-        device = get_device(model)
-        if verbose:
-            with tqdm(total=epochs, desc = "Epoch") as _tqdm:
-                for epoch in range(epochs):
-                    running_loss = 0.0
-                    for index, (tmp_x, tmp_y) in enumerate(train_dataloader):
-                        outputs = model(tmp_x.to(device))
-                        loss = criterion(outputs, tmp_y.reshape(-1, 1).to(device))
-                        optimizer.zero_grad()
-                        loss.backward()
-                        optimizer.step()
-                        running_loss = (running_loss*max(0,index) + loss.data.cpu().numpy())/(index+1)
-                        _tqdm.set_postfix({  "loss": '{:.6f}'.format(running_loss)})
-                    _tqdm.update(1)
-                
-        else:
-            for index, (tmp_x, tmp_y) in enumerate(train_dataloader):
-                outputs = model(tmp_x.to(device))
-                loss = criterion(outputs, tmp_y.reshape(-1, 1).to(device))
-                optimizer.zero_grad()
-                loss.backward()
-                optimizer.step()
-                running_loss += loss.item() 
-
-        print("Finish training!")
-        model.eval()
-
-    def fit(self, train_dataloader, **kwargs):
-        model = kwargs.get('model', self._model)
-        epochs = kwargs.get('epochs', 100)
-        criterion = kwargs.get('criterion', nn.MSELoss())
-        lr = kwargs.get('lr', 0.01)
-        optimizer = kwargs.get('optimizer', optim.Adam(model.parameters(), lr=lr))
-        verbose = kwargs.get('verbose', True)
-
-        self._train(model, epochs, train_dataloader, criterion, optimizer, verbose)
-
-=======
     def __init__(self, score_function, model=None):
         super().__init__(score_function, model)
 
@@ -118,7 +56,6 @@
         else:
             self._model = self.score_function.fit(train_dataloader, model=self._model, device=self._device, **kwargs)
         
->>>>>>> a56342ae
     def calculate_score(self, predicts, y_truth):
         """
         Calculate the nonconformity scores based on the model's predictions and true values.
@@ -166,17 +103,6 @@
         with torch.no_grad():
             predicts_batch = self._model(x_batch)
             return self.generate_intervals(predicts_batch, self.q_hat)
-<<<<<<< HEAD
-
-    def generate_intervals(self, predicts_batch, q_hat):
-        prediction_intervals = predicts_batch.new_zeros((predicts_batch.shape[0], q_hat.shape[0], 2))
-
-        prediction_intervals[..., 0] = predicts_batch - q_hat.view(1, q_hat.shape[0])
-        prediction_intervals[..., 1] = predicts_batch + q_hat.view(1, q_hat.shape[0])
-
-        return prediction_intervals
-=======
->>>>>>> a56342ae
 
     def evaluate(self, data_loader):
         y_list, predict_list = [], []
