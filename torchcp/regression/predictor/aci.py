# Copyright (c) 2023-present, SUSTech-ML.
# All rights reserved.
#
# This source code is licensed under the license found in the
# LICENSE file in the root directory of this source tree.
#

import torch
import math
import warnings
from tqdm import tqdm

from .split import SplitPredictor


class ACIPredictor(SplitPredictor):
    """
    Adaptive Conformal Inference.
    
    methods for forming prediction sets in an online setting where the data generating 
    distribution is allowed to vary over time in an unknown fashion.
    
    Args:
        score_function (torchcp.regression.scores): A class that implements the score function.
        model (torch.nn.Module): A PyTorch model capable of outputting quantile values. 
            The model should be an initialization model that has not been trained.
        gamma (float): Step size parameter for adaptive adjustment of alpha. Must be greater than 0.
        
    Reference:  
        Paper: Adaptive conformal inference Under Distribution Shift (Gibbs et al., 2021)
        Link: https://arxiv.org/abs/2106.00170
        Github: https://github.com/isgibbs/AdaptiveConformal
        
    """

    def __init__(self, score_function, model, gamma):
        super().__init__(score_function, None)
        if gamma <= 0:
            raise ValueError("gamma must be greater than 0.")

        self.gamma = gamma
        self.alpha_t = None
        self.model_backbone = model

    def train(self, train_dataloader, alpha, **kwargs):
        """
        Train and calibrate the predictor using the training data.

        Args:
            train_dataloader (torch.utils.data.DataLoader): DataLoader for training data.
            alpha (float): Desired initial coverage rate.
            **kwargs: Additional keyword arguments for training configuration.
                - model (nn.Module, optional): The model to be trained.
                - epochs (int, optional): Number of training epochs.
                - criterion (nn.Module, optional): Loss function.
                - lr (float, optional): Learning rate for the optimizer.
                - optimizer (torch.optim.Optimizer, optional): Optimizer for training.
                - verbose (bool, optional): If True, prints training progress.
            
        .. note::
            This function is necessary for ACI predictor. 
            We provide a default training method, and users can change the hyperparameters :attr:`kwargs` to modify the training process.
            If the user wants to fully control the training process, it can be achieved by rewriting the :func:`train` of the score function.
        """
        super().train(train_dataloader, alpha=alpha, **kwargs)
        super().calibrate(train_dataloader, alpha)
        self.alpha = alpha
        self.alpha_t = alpha
        self.train_dataloader = train_dataloader

    def calculate_err_rate(self, x_batch, y_batch_last, pred_interval_last):
        """
        Calculate the error rate for the previous prediction intervals.

        Args:
            x_batch (torch.Tensor): Input features for the current batch.
            y_batch_last (torch.Tensor): True labels from the previous step.
            pred_interval_last (torch.Tensor): Prediction intervals from the previous step.

        Returns:
            float: Weighted error rate based on historical predictions.
        """
        steps_t = len(y_batch_last)
        w_s = (steps_t - torch.arange(steps_t)).to(self._device)
        w_s = torch.pow(0.95, w_s)
        w_s = w_s / torch.sum(w_s)
        err = x_batch.new_zeros(steps_t, self.q_hat.shape[0])
        err = ((y_batch_last >= pred_interval_last[..., 0, 1]) | (y_batch_last <= pred_interval_last[..., 0, 0])).int()
        err_t = torch.sum(w_s * err)
        return err_t
    
    def predict(self, x_batch, x_lookback=None, y_lookback=None, pred_interval_lookback=None, train=False, update_alpha=False):
        """
        Generates conformal prediction intervals for a given batch of input data. 
        This function can also optionally retrain the model or update the conformal 
        score threshold (alpha) based on historical data.

        Args:
            x_batch (Tensor): A batch of input features for which predictions and 
                prediction intervals are to be generated. Shape depends on the model's 
                input requirements (e.g., [batch_size, num_features]).
                
            x_lookback (Tensor, optional): Historical input features used for retraining 
                or updating model calibration. If provided, `y_lookback` must also be provided. 
                Default is `None`.
                
            y_lookback (Tensor, optional): Historical target values corresponding to 
                `x_lookback`. Used for retraining or updating model calibration. If provided, 
                `x_lookback` must also be provided. Default is `None`.
                
            pred_interval_lookback (Tensor, optional): Previously generated prediction intervals 
                that can be used for calibration. If not provided, prediction intervals will 
                be computed using the model's predictions and the current quantile value `q_hat`.
                Default is `None`.

            train (bool, optional): Whether to retrain the model using the `x_lookback` and 
                `y_lookback` data. If `True`, both `x_lookback` and `y_lookback` must be provided. 
                If `False`, the model will not be retrained. Default is `False`.

            update_alpha (bool, optional): Whether to update the conformal score threshold (`alpha`)
                based on the error rate observed in the prediction intervals. If `True`, both 
                `x_lookback` and `y_lookback` must be provided. Default is `False`.

        Returns:
            Prediction intervals (Tensor): The conformal prediction intervals for the input batch `x_batch`
        
        Raises:
            ValueError: If `x_lookback` is provided but `y_lookback` is not, or vice versa. 
                Both must be provided together or both must be `None`.

        Notes:
            - If `train` is set to `True` but `x_lookback` and `y_lookback` are not provided, 
            the function will issue a warning and skip retraining.
            - If `update_alpha` is set to `True` but `x_lookback` and `y_lookback` are not provided, 
            the function will use the current value of `alpha` instead of recalibrating it.
            - The conformal score threshold (`alpha`) is updated using a time-decayed approach, 
            where the rate of adjustment depends on the parameter `gamma`.
        """
        if self._model is None:
            raise ValueError("The predict function must be called after the train function is called")
        self._model.eval()
        x_batch = x_batch.to(self._device)
        
        if (x_lookback is None) != (y_lookback is None):
            raise ValueError("x_lookback, y_lookback must either be provided or be None.")
        
        if x_lookback is not None:
            x_lookback = x_lookback.to(self._device)
        if y_lookback is not None:
            y_lookback = y_lookback.to(self._device)
        
        if (x_lookback is not None) and (y_lookback is not None) and (pred_interval_lookback is None):
            predicts_batch = self._model(x_batch.to(self._device)).float()
            pred_interval_lookback = self.generate_intervals(predicts_batch, self.q_hat)
        
        if train == True:
            if (x_lookback is not None) and (y_lookback is not None):
                back_dataset = torch.utils.data.TensorDataset(x_lookback, y_lookback)
                back_dataloader = torch.utils.data.DataLoader(back_dataset, batch_size=min(self.train_dataloader.batch_size, 
                                                                    math.floor(len(x_lookback)/2)), shuffle=False)
                self._model = self.score_function.train(back_dataloader, model=self.model_backbone, device=self._device, verbose=False)
            else:
                warnings.warn("Training is enabled but x_lookback and y_lookback are not provided. The model will not be retrained.", UserWarning)
        
        if update_alpha == True:
            if (x_lookback is not None) and (y_lookback is not None):
                err_t = self.calculate_err_rate(x_batch, y_lookback, pred_interval_lookback)
                self.scores = self.calculate_score(self._model(x_lookback).float(), y_lookback)
            else:
                err_t = self.alpha

            self.alpha_t = max(1/(self.scores.shape[0]+1), min(0.9999, self.alpha_t + self.gamma * (self.alpha - err_t)))
            self.q_hat = self._calculate_conformal_value(self.scores, self.alpha_t)
        
        predicts_batch = self._model(x_batch.to(self._device)).float()
        return self.generate_intervals(predicts_batch, self.q_hat)
        
    def evaluate(self, data_loader, lookback=200, retrain_gap=1, update_alpha_gap=1):
        """
        Evaluate the model using a test dataset and compute performance metrics such as 
        coverage rate and average prediction interval size. The evaluation process 
        optionally includes periodic retraining of the model and updating of the conformal 
        score threshold (`alpha`).

        Args:
            data_loader (torch.utils.data.DataLoader): The data loader for the evaluation dataset. 
                It should provide batches of input features and ground-truth labels for testing.
            
            lookback (int, optional): The number of historical data points (from the training dataset) 
                to use for initializing lookback buffers (`x_lookback`, `y_lookback`, and 
                `pred_interval_lookback`). This value must be less than or equal to the size of the 
                training dataset. Default is 200.

            retrain_gap (int, optional): The interval (in terms of number of test samples processed) 
                at which the model is retrained using the lookback data. If set to 0, retraining is 
                disabled. Default is 1.

            update_alpha_gap (int, optional): The interval (in terms of number of test samples processed) 
                at which the conformal score threshold (`alpha`) is updated using the lookback data. 
                If set to 0, updating `alpha` is disabled. Default is 1.

        Returns:
            dict: A dictionary containing the following metrics:
                - "Coverage_rate" (float): The proportion of true labels that fall within the 
                predicted intervals.
                - "Average_size" (float): The average size of the prediction intervals.

        Raises:
            ValueError: If `lookback` is greater than the size of the training dataset.

        Notes:
            - The lookback buffers (`x_lookback`, `y_lookback`, and `pred_interval_lookback`) are 
            initialized using the last `lookback` samples from the training dataset.
            - During the evaluation process:
                - If `retrain_gap` > 0, the model is retrained periodically (every `retrain_gap` 
                samples) using the lookback buffers.
                - If `update_alpha_gap` > 0, the conformal score threshold (`alpha`) is updated 
                periodically (every `update_alpha_gap` samples) based on the lookback buffers.
            - The lookback buffers are updated dynamically after processing each test sample 
            with the latest predictions, inputs, and ground-truth labels from the evaluation dataset.
        """
        train_dataset = self.train_dataloader.dataset
        if lookback > len(train_dataset):
            raise ValueError("lookback cannot be set above the length of train_dataloader")
        
        ts_dataloader = torch.utils.data.DataLoader(data_loader.dataset, batch_size=1, shuffle=False, pin_memory=True)
        samples = [train_dataset[i] for i in range(len(train_dataset) - lookback, len(train_dataset))]

<<<<<<< HEAD
        res_dict = {"total batches": index + 1,
                    "coverage_rate": avg_coverage_rate,
                    "average_size": avg_average_size}
=======
        x_lookback = torch.stack([sample[0] for sample in samples]).to(self._device)
        y_lookback = torch.stack([sample[1] for sample in samples]).to(self._device)
        pred_interval_lookback = self.predict(x_lookback)
>>>>>>> 7bfcfc2b

        y_list, predict_list = [], []
        for idx, (x, y) in enumerate(tqdm(ts_dataloader, desc="Processing Evaluation")):
            x = x.to(self._device)
            y = y.to(self._device)
            if (retrain_gap != 0) and (idx % retrain_gap == 0) and (update_alpha_gap != 0) and (idx % update_alpha_gap == 0):
                pred_interval = self.predict(x_batch=x, x_lookback=x_lookback, y_lookback=y_lookback, 
                                             pred_interval_lookback=pred_interval_lookback, 
                                             train=True, update_alpha=True)
            elif (retrain_gap != 0) and (idx % retrain_gap == 0):
                pred_interval = self.predict(x_batch=x, x_lookback=x_lookback, y_lookback=y_lookback, 
                                             pred_interval_lookback=pred_interval_lookback, 
                                             train=True, update_alpha=False)
            elif (update_alpha_gap != 0) and (idx % update_alpha_gap == 0):
                pred_interval = self.predict(x_batch=x, x_lookback=x_lookback, y_lookback=y_lookback, 
                                             pred_interval_lookback=pred_interval_lookback, 
                                             train=False, update_alpha=True)
            else:
                pred_interval = self.predict(x_batch=x, x_lookback=x_lookback, y_lookback=y_lookback, 
                                             pred_interval_lookback=pred_interval_lookback, 
                                             train=False, update_alpha=False)
            y_list.append(y)
            predict_list.append(pred_interval)
            pred_interval_lookback = torch.cat([pred_interval_lookback, pred_interval], dim=0)[-lookback:]
            x_lookback = torch.cat([x_lookback, x], dim=0)[-lookback:]
            y_lookback = torch.cat([y_lookback, y], dim=0)[-lookback:]
            
        predicts = torch.cat(predict_list, dim=0).to(self._device)
        test_y = torch.cat(y_list).to(self._device)
        
        res_dict = {
            "Coverage_rate": self._metric('coverage_rate')(predicts, test_y),
            "Average_size": self._metric('average_size')(predicts)
        }
        return res_dict<|MERGE_RESOLUTION|>--- conflicted
+++ resolved
@@ -226,15 +226,10 @@
         ts_dataloader = torch.utils.data.DataLoader(data_loader.dataset, batch_size=1, shuffle=False, pin_memory=True)
         samples = [train_dataset[i] for i in range(len(train_dataset) - lookback, len(train_dataset))]
 
-<<<<<<< HEAD
-        res_dict = {"total batches": index + 1,
-                    "coverage_rate": avg_coverage_rate,
-                    "average_size": avg_average_size}
-=======
         x_lookback = torch.stack([sample[0] for sample in samples]).to(self._device)
         y_lookback = torch.stack([sample[1] for sample in samples]).to(self._device)
         pred_interval_lookback = self.predict(x_lookback)
->>>>>>> 7bfcfc2b
+
 
         y_list, predict_list = [], []
         for idx, (x, y) in enumerate(tqdm(ts_dataloader, desc="Processing Evaluation")):
