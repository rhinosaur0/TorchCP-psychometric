--- conflicted
+++ resolved
@@ -44,17 +44,7 @@
 </div>
 
 
-<<<<<<< HEAD
-TorchCP is a Python toolbox for conformal prediction research on deep learning models, built on the PyTorch Library with strong GPU acceleration. In the toolbox, we implement representative methods (including posthoc and training methods) for many tasks of conformal prediction, including: Classification, Regression, Graph Node Classification, and LLM. We build the basic framework of TorchCP based 
-=======
-TorchCP is a Python toolbox for conformal prediction research on deep learning models, using PyTorch with strong GPU
-acceleration. Specifically, this
-toolbox has implemented serveral representative methods (including posthoc and training methods) for many tasks of
-conformal prediction, including: Classification, Regression, Node Classification, and LLM. We build the basic framework
-of TorchCP based
->>>>>>> 6da26f35
-on [`AdverTorch`](https://github.com/BorealisAI/advertorch/tree/master). This codebase is still under construction and
-maintained by [`Hongxin Wei`](https://hongxin001.github.io/)'s research group at SUSTech.
+TorchCP is a Python toolbox for conformal prediction research on deep learning models, built on the PyTorch Library with strong GPU acceleration. In the toolbox, we implement representative methods (including posthoc and training methods) for many tasks of conformal prediction, including: Classification, Regression, Graph Node Classification, and LLM. We build the basic framework of TorchCP based on [`AdverTorch`](https://github.com/BorealisAI/advertorch/tree/master). This codebase is still under construction and maintained by [`Hongxin Wei`](https://hongxin001.github.io/)'s research group at SUSTech.
 Comments, issues, contributions, and collaborations are all welcomed!
 
 # Updates of New Version (1.0.0)
